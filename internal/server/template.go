--- conflicted
+++ resolved
@@ -272,11 +272,7 @@
 		Theme:                  config.Theme,
 
 		EndpointsPasswordReset: !(config.AuthenticationBackend.PasswordReset.Disable || config.AuthenticationBackend.PasswordReset.CustomURL.String() != ""),
-<<<<<<< HEAD
-		EndpointsWebauthn:      !config.WebAuthn.Disable,
-=======
 		EndpointsWebAuthn:      !config.WebAuthn.Disable,
->>>>>>> 2733fc04
 		EndpointsTOTP:          !config.TOTP.Disable,
 		EndpointsDuo:           !config.DuoAPI.Disable,
 		EndpointsOpenIDConnect: !(config.IdentityProviders.OIDC == nil),
