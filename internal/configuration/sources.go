--- conflicted
+++ resolved
@@ -16,29 +16,50 @@
 	"github.com/authelia/authelia/v4/internal/configuration/schema"
 )
 
-// NewYAMLFileSource returns a configuration.Source configured to load from a specified YAML path. If there is an issue
+// NewFileSource returns a configuration.Source configured to load from a specified YAML path. If there is an issue
 // accessing this path it also returns an error.
-func NewYAMLFileSource(path string) (source *YAMLFileSource) {
-	return &YAMLFileSource{
+func NewFileSource(path string) (source *FileSource) {
+	return &FileSource{
 		koanf: koanf.New(constDelimiter),
 		path:  path,
 	}
 }
 
-// NewYAMLFileTemplatedSource returns a configuration.Source configured to load from a specified YAML path. If there is
+// NewFilteredFileSource returns a configuration.Source configured to load from a specified YAML path. If there is
 // an issue accessing this path it also returns an error.
-func NewYAMLFileTemplatedSource(path string, filters ...FileFilter) (source *YAMLFileSource) {
-	return &YAMLFileSource{
+func NewFilteredFileSource(path string, filters ...FileFilter) (source *FileSource) {
+	return &FileSource{
 		koanf:   koanf.New(constDelimiter),
 		path:    path,
 		filters: filters,
 	}
 }
 
-// NewYAMLFileSources returns a slice of configuration.Source configured to load from specified YAML files.
-func NewYAMLFileSources(paths []string) (sources []*YAMLFileSource) {
+// NewDirectorySource returns a configuration.Source configured to load from a specified directory. If there is an issue
+// accessing this path it also returns an error.
+func NewDirectorySource(path string) (source *FileSource) {
+	return &FileSource{
+		koanf:     koanf.New(constDelimiter),
+		directory: true,
+		path:      path,
+	}
+}
+
+// NewFilteredDirectorySource returns a configuration.Source configured to load from a specified directory path. If
+// there is an issue accessing this path it also returns an error.
+func NewFilteredDirectorySource(path string, filters ...FileFilter) (source *FileSource) {
+	return &FileSource{
+		koanf:     koanf.New(constDelimiter),
+		path:      path,
+		directory: true,
+		filters:   filters,
+	}
+}
+
+// NewFileSources returns a slice of configuration.Source configured to load from specified YAML files.
+func NewFileSources(paths []string) (sources []*FileSource) {
 	for _, path := range paths {
-		source := NewYAMLFileSource(path)
+		source := NewFileSource(path)
 
 		sources = append(sources, source)
 	}
@@ -46,10 +67,10 @@
 	return sources
 }
 
-// NewYAMLFilteredFileSources returns a slice of configuration.Source configured to load from specified YAML files.
-func NewYAMLFilteredFileSources(paths []string, filters []FileFilter) (sources []*YAMLFileSource) {
+// NewFilteredFileSources returns a slice of configuration.Source configured to load from specified YAML files.
+func NewFilteredFileSources(paths []string, filters []FileFilter) (sources []*FileSource) {
 	for _, path := range paths {
-		source := NewYAMLFileTemplatedSource(path, filters...)
+		source := NewFilteredFileSource(path, filters...)
 
 		sources = append(sources, source)
 	}
@@ -58,49 +79,33 @@
 }
 
 // Name of the Source.
-func (s *YAMLFileSource) Name() (name string) {
+func (s *FileSource) Name() (name string) {
 	return fmt.Sprintf("yaml file(%s)", s.path)
 }
 
-// Merge the YAMLFileSource koanf.Koanf into the provided one.
-func (s *YAMLFileSource) Merge(ko *koanf.Koanf, _ *schema.StructValidator) (err error) {
-	return ko.Merge(s.koanf)
-}
-
-// Load the Source into the YAMLFileSource koanf.Koanf.
-func (s *YAMLFileSource) Load(_ *schema.StructValidator) (err error) {
+// Merge the FileSource koanf.Koanf into the provided one.
+func (s *FileSource) Merge(ko *koanf.Koanf, _ *schema.StructValidator) (err error) {
+	return ko.Merge(s.koanf)
+}
+
+// Load the Source into the FileSource koanf.Koanf.
+func (s *FileSource) Load(val *schema.StructValidator) (err error) {
 	if s.path == "" {
-		return errors.New("invalid yaml path source configuration")
-	}
-
+		return errors.New("invalid file path source configuration")
+	}
+
+	if s.directory {
+		return s.loadDir(val)
+	}
+
+	return s.load(val)
+}
+
+func (s *FileSource) load(_ *schema.StructValidator) (err error) {
 	return s.koanf.Load(FilteredFileProvider(s.path, s.filters...), yaml.Parser())
 }
 
-// NewDirectorySource returns a Source configured to load from a specified YAML path. If there is an issue accessing this
-// path it also returns an error.
-func NewDirectorySource(path string) (source *YAMLFileSource) {
-	return &YAMLFileSource{
-		koanf: koanf.New(constDelimiter),
-		path:  path,
-	}
-}
-
-// Name of the Source.
-func (s *DirectorySource) Name() (name string) {
-	return fmt.Sprintf("directory(%s)", s.path)
-}
-
-// Merge the DirectorySource koanf.Koanf into the provided one.
-func (s *DirectorySource) Merge(ko *koanf.Koanf, _ *schema.StructValidator) (err error) {
-	return ko.Merge(s.koanf)
-}
-
-// Load the Source into the DirectorySource koanf.Koanf.
-func (s *DirectorySource) Load(_ *schema.StructValidator) (err error) {
-	if s.path == "" {
-		return errors.New("invalid yaml directory path source configuration")
-	}
-
+func (s *FileSource) loadDir(_ *schema.StructValidator) (err error) {
 	var entries []os.DirEntry
 
 	if entries, err = os.ReadDir(s.path); err != nil {
@@ -116,7 +121,7 @@
 
 		switch ext := filepath.Ext(name); ext {
 		case ".yml", ".yaml":
-			if err = s.koanf.Load(file.Provider(filepath.Join(s.path, name)), yaml.Parser()); err != nil {
+			if err = s.koanf.Load(FilteredFileProvider(filepath.Join(s.path, name), s.filters...), yaml.Parser()); err != nil {
 				return err
 			}
 		}
@@ -207,7 +212,7 @@
 	return ko.Merge(s.koanf)
 }
 
-// Load the Source into the YAMLFileSource koanf.Koanf.
+// Load the Source into the FileSource koanf.Koanf.
 func (s *CommandLineSource) Load(_ *schema.StructValidator) (err error) {
 	if s.callback != nil {
 		return s.koanf.Load(posflag.ProviderWithFlag(s.flags, ".", s.koanf, s.callback), nil)
@@ -234,14 +239,14 @@
 	return ko.Merge(s.koanf)
 }
 
-// Load the Source into the YAMLFileSource koanf.Koanf.
+// Load the Source into the FileSource koanf.Koanf.
 func (s *MapSource) Load(_ *schema.StructValidator) (err error) {
 	return s.koanf.Load(confmap.Provider(s.m, constDelimiter), nil)
 }
 
 // NewDefaultSources returns a slice of Source configured to load from specified YAML files.
 func NewDefaultSources(filePaths []string, directory string, prefix, delimiter string, additionalSources ...Source) (sources []Source) {
-	fileSources := NewYAMLFileSources(filePaths)
+	fileSources := NewFileSources(filePaths)
 	for _, source := range fileSources {
 		sources = append(sources, source)
 	}
@@ -261,12 +266,16 @@
 }
 
 // NewDefaultSourcesFiltered returns a slice of Source configured to load from specified YAML files.
-func NewDefaultSourcesFiltered(files []string, filters []FileFilter, prefix, delimiter string, additionalSources ...Source) (sources []Source) {
-	fileSources := NewYAMLFilteredFileSources(files, filters)
+func NewDefaultSourcesFiltered(files []string, directory string, filters []FileFilter, prefix, delimiter string, additionalSources ...Source) (sources []Source) {
+	fileSources := NewFilteredFileSources(files, filters)
 	for _, source := range fileSources {
 		sources = append(sources, source)
 	}
 
+	if directory != "" {
+		sources = append(sources, NewFilteredDirectorySource(directory, filters...))
+	}
+
 	sources = append(sources, NewEnvironmentSource(prefix, delimiter))
 	sources = append(sources, NewSecretsSource(prefix, delimiter))
 
@@ -278,23 +287,14 @@
 }
 
 // NewDefaultSourcesWithDefaults returns a slice of Source configured to load from specified YAML files with additional sources.
-<<<<<<< HEAD
-func NewDefaultSourcesWithDefaults(filePaths []string, directory string, prefix, delimiter string, defaults Source, additionalSources ...Source) (sources []Source) {
-	if defaults != nil {
-		sources = []Source{defaults}
-	}
-
-	sources = append(sources, NewDefaultSources(filePaths, directory, prefix, delimiter, additionalSources...)...)
-=======
-func NewDefaultSourcesWithDefaults(files []string, filters []FileFilter, prefix, delimiter string, defaults Source, additionalSources ...Source) (sources []Source) {
+func NewDefaultSourcesWithDefaults(files []string, directory string, filters []FileFilter, prefix, delimiter string, defaults Source, additionalSources ...Source) (sources []Source) {
 	sources = []Source{defaults}
 
 	if len(filters) == 0 {
-		sources = append(sources, NewDefaultSources(files, prefix, delimiter, additionalSources...)...)
+		sources = append(sources, NewDefaultSources(files, directory, prefix, delimiter, additionalSources...)...)
 	} else {
-		sources = append(sources, NewDefaultSourcesFiltered(files, filters, prefix, delimiter, additionalSources...)...)
-	}
->>>>>>> 59351cd0
+		sources = append(sources, NewDefaultSourcesFiltered(files, directory, filters, prefix, delimiter, additionalSources...)...)
+	}
 
 	return sources
 }