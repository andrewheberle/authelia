--- conflicted
+++ resolved
@@ -69,8 +69,6 @@
 func (ctx *AutheliaCtx) SetJSONError(message string) {
 	if err := ctx.ReplyJSON(ErrorResponse{Status: "KO", Message: message}, 0); err != nil {
 		ctx.Logger.Error(err)
-<<<<<<< HEAD
-=======
 	}
 }
 
@@ -82,7 +80,6 @@
 
 	if err := ctx.ReplyJSON(AuthenticationErrorResponse{Status: "KO", Message: message, Authentication: authentication, Elevation: elevation}, 0); err != nil {
 		ctx.Logger.Error(err)
->>>>>>> df1f74af
 	}
 }
 
