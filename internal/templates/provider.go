package templates

import (
	"embed"
	"fmt"
	th "html/template"
	"path"
	tt "text/template"
)

// New creates a new templates' provider.
func New(config Config) (provider *Provider, err error) {
	provider = &Provider{
		config: config,
	}

	if err = provider.load(); err != nil {
		return nil, err
	}

	return provider, nil
}

// Provider of templates.
type Provider struct {
	config    Config
	templates Templates
}

<<<<<<< HEAD
// GetEventEmailTemplate returns the EmailTemplate for Event notifications.
=======
// LoadTemplatedAssets takes an embed.FS and loads each templated asset document into a Template.
func (p *Provider) LoadTemplatedAssets(fs embed.FS) (err error) {
	var (
		data []byte
	)

	if data, err = fs.ReadFile("public_html/index.html"); err != nil {
		return err
	}

	if p.templates.asset.index, err = tt.
		New("assets/public_html/index.html").
		Funcs(FuncMap()).
		Parse(string(data)); err != nil {
		return err
	}

	if data, err = fs.ReadFile("public_html/api/index.html"); err != nil {
		return err
	}

	if p.templates.asset.api.index, err = tt.
		New("assets/public_html/api/index.html").
		Funcs(FuncMap()).
		Parse(string(data)); err != nil {
		return err
	}

	if data, err = fs.ReadFile("public_html/api/openapi.yml"); err != nil {
		return err
	}

	if p.templates.asset.api.spec, err = tt.
		New("api/public_html/openapi.yaml").
		Funcs(FuncMap()).
		Parse(string(data)); err != nil {
		return err
	}

	return nil
}

// GetAssetIndexTemplate returns a Template used to generate the React index document.
func (p *Provider) GetAssetIndexTemplate() (t Template) {
	return p.templates.asset.index
}

// GetAssetOpenAPIIndexTemplate returns a Template used to generate the OpenAPI index document.
func (p *Provider) GetAssetOpenAPIIndexTemplate() (t Template) {
	return p.templates.asset.api.index
}

// GetAssetOpenAPISpecTemplate returns a Template used to generate the OpenAPI specification document.
func (p *Provider) GetAssetOpenAPISpecTemplate() (t Template) {
	return p.templates.asset.api.spec
}

// GetEventEmailTemplate returns an EmailTemplate used for generic event notifications.
>>>>>>> d16f63f0
func (p *Provider) GetEventEmailTemplate() (t *EmailTemplate) {
	return p.templates.notification.event
}

// GetIdentityVerificationEmailTemplate returns the EmailTemplate for Identity Verification notifications.
func (p *Provider) GetIdentityVerificationEmailTemplate() (t *EmailTemplate) {
	return p.templates.notification.identityVerification
}

<<<<<<< HEAD
// GetOneTimePasswordEmailTemplate returns the EmailTemplate for One Time Password notifications.
func (p *Provider) GetOneTimePasswordEmailTemplate() (t *EmailTemplate) {
	return p.templates.notification.otp
=======
// GetOpenIDConnectAuthorizeResponseFormPostTemplate returns a Template used to generate the OpenID Connect 1.0 Form Post Authorize Response.
func (p *Provider) GetOpenIDConnectAuthorizeResponseFormPostTemplate() (t *th.Template) {
	return p.templates.oidc.formpost
>>>>>>> d16f63f0
}

func (p *Provider) load() (err error) {
	var errs []error

	if p.templates.notification.identityVerification, err = loadEmailTemplate(TemplateNameEmailIdentityVerification, p.config.EmailTemplatesPath); err != nil {
		errs = append(errs, err)
	}

	if p.templates.notification.otp, err = loadEmailTemplate(TemplateNameEmailOneTimePassword, p.config.EmailTemplatesPath); err != nil {
		errs = append(errs, err)
	}

	if p.templates.notification.event, err = loadEmailTemplate(TemplateNameEmailEvent, p.config.EmailTemplatesPath); err != nil {
		errs = append(errs, err)
	}

	var data []byte

	if data, err = embedFS.ReadFile(path.Join("src", TemplateCategoryOpenIDConnect, TemplateNameOIDCAuthorizeFormPost)); err != nil {
		errs = append(errs, err)
	} else if p.templates.oidc.formpost, err = th.
		New("oidc/AuthorizeResponseFormPost.html").
		Funcs(FuncMap()).
		Parse(string(data)); err != nil {
		errs = append(errs, err)
	}

	if len(errs) != 0 {
		for i, e := range errs {
			if i == 0 {
				err = e
				continue
			}

			err = fmt.Errorf("%v, %w", err, e)
		}

		return fmt.Errorf("one or more errors occurred loading templates: %w", err)
	}

	return nil
}<|MERGE_RESOLUTION|>--- conflicted
+++ resolved
@@ -27,9 +27,6 @@
 	templates Templates
 }
 
-<<<<<<< HEAD
-// GetEventEmailTemplate returns the EmailTemplate for Event notifications.
-=======
 // LoadTemplatedAssets takes an embed.FS and loads each templated asset document into a Template.
 func (p *Provider) LoadTemplatedAssets(fs embed.FS) (err error) {
 	var (
@@ -88,7 +85,6 @@
 }
 
 // GetEventEmailTemplate returns an EmailTemplate used for generic event notifications.
->>>>>>> d16f63f0
 func (p *Provider) GetEventEmailTemplate() (t *EmailTemplate) {
 	return p.templates.notification.event
 }
@@ -98,15 +94,14 @@
 	return p.templates.notification.identityVerification
 }
 
-<<<<<<< HEAD
+// GetOpenIDConnectAuthorizeResponseFormPostTemplate returns a Template used to generate the OpenID Connect 1.0 Form Post Authorize Response.
+func (p *Provider) GetOpenIDConnectAuthorizeResponseFormPostTemplate() (t *th.Template) {
+	return p.templates.oidc.formpost
+}
+
 // GetOneTimePasswordEmailTemplate returns the EmailTemplate for One Time Password notifications.
 func (p *Provider) GetOneTimePasswordEmailTemplate() (t *EmailTemplate) {
 	return p.templates.notification.otp
-=======
-// GetOpenIDConnectAuthorizeResponseFormPostTemplate returns a Template used to generate the OpenID Connect 1.0 Form Post Authorize Response.
-func (p *Provider) GetOpenIDConnectAuthorizeResponseFormPostTemplate() (t *th.Template) {
-	return p.templates.oidc.formpost
->>>>>>> d16f63f0
 }
 
 func (p *Provider) load() (err error) {
