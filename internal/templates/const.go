package templates

const (
	extText = ".txt"
	extHTML = ".html"
)

// Template File Names.
const (
	TemplateNameEmailIdentityVerification = "IdentityVerification"
<<<<<<< HEAD
	TemplateNameEmailPasswordReset        = "PasswordReset"
	TemplateNameEmailOneTimePassword      = "OneTimePassword"
=======
>>>>>>> d16f63f0
	TemplateNameEmailEvent                = "Event"

	TemplateNameOIDCAuthorizeFormPost = "AuthorizeResponseFormPost.html"
)

// Template Category Names.
const (
	TemplateCategoryNotifications = "notification"
	TemplateCategoryOpenIDConnect = "oidc"
)<|MERGE_RESOLUTION|>--- conflicted
+++ resolved
@@ -8,11 +8,8 @@
 // Template File Names.
 const (
 	TemplateNameEmailIdentityVerification = "IdentityVerification"
-<<<<<<< HEAD
 	TemplateNameEmailPasswordReset        = "PasswordReset"
 	TemplateNameEmailOneTimePassword      = "OneTimePassword"
-=======
->>>>>>> d16f63f0
 	TemplateNameEmailEvent                = "Event"
 
 	TemplateNameOIDCAuthorizeFormPost = "AuthorizeResponseFormPost.html"
