package commands

import (
	"errors"
)

const (
	fmtCmdAutheliaShort = "authelia %s"

	fmtCmdAutheliaLong = `authelia %s

An open-source authentication and authorization server providing
two-factor authentication and single sign-on (SSO) for your
applications via a web portal.

General documentation is available at: https://www.authelia.com/
CLI documentation is available at: https://www.authelia.com/reference/cli/authelia/authelia/`

	cmdAutheliaExample = `authelia --config /etc/authelia/config.yml --config /etc/authelia/access-control.yml
authelia --config /etc/authelia/config.yml,/etc/authelia/access-control.yml
authelia --config /etc/authelia/config/`

	fmtAutheliaBuild = `Last Tag: %s
State: %s
Branch: %s
Commit: %s
Build Number: %s
Build OS: %s
Build Arch: %s
Build Date: %s
Extra: %s
`

	cmdAutheliaBuildInfoShort = "Show the build information of Authelia"

	cmdAutheliaBuildInfoLong = `Show the build information of Authelia.

This outputs detailed version information about the specific version
of the Authelia binary. This information is embedded into Authelia
by the continuous integration.

This could be vital in debugging if you're not using a particular
tagged build of Authelia. It's suggested to provide it along with
your issue.
`
	cmdAutheliaBuildInfoExample = `authelia build-info`

	cmdAutheliaAccessControlShort = "Helpers for the access control system"

	cmdAutheliaAccessControlLong = `Helpers for the access control system.`

	cmdAutheliaAccessControlExample = `authelia access-control --help`

	cmdAutheliaAccessControlCheckPolicyShort = "Checks a request against the access control rules to determine what policy would be applied"

	cmdAutheliaAccessControlCheckPolicyLong = `
Checks a request against the access control rules to determine what policy would be applied.

Legend:

	#		The rule position in the configuration.
	*		The first fully matched rule.
	~		Potential match i.e. if the user was authenticated they may match this rule.
	hit     The criteria in this column is a match to the request.
	miss    The criteria in this column is not match to the request.
	may     The criteria in this column is potentially a match to the request.

Notes:

	A rule that potentially matches a request will cause a redirection to occur in order to perform one-factor
	authentication. This is so Authelia can adequately determine if the rule actually matches.
`
	cmdAutheliaAccessControlCheckPolicyExample = `authelia access-control check-policy --config config.yml --url https://example.com
authelia access-control check-policy --config config.yml --url https://example.com --username john
authelia access-control check-policy --config config.yml --url https://example.com --groups admin,public
authelia access-control check-policy --config config.yml --url https://example.com --username john --method GET
authelia access-control check-policy --config config.yml --url https://example.com --username john --method GET --verbose`

	cmdAutheliaStorageShort = "Manage the Authelia storage"

	cmdAutheliaStorageLong = `Manage the Authelia storage.

This subcommand has several methods to interact with the Authelia SQL Database. This allows doing several advanced
operations which would be much harder to do manually.
`

	cmdAutheliaStorageExample = `authelia storage --help`

	cmdAutheliaStorageEncryptionShort = "Manage storage encryption"

	cmdAutheliaStorageEncryptionLong = `Manage storage encryption.

This subcommand allows management of the storage encryption.`

	cmdAutheliaStorageEncryptionExample = `authelia storage encryption --help`

	cmdAutheliaStorageEncryptionCheckShort = "Checks the encryption key against the database data"

	cmdAutheliaStorageEncryptionCheckLong = `Checks the encryption key against the database data.

This is useful for validating all data that can be encrypted is intact.`

	cmdAutheliaStorageEncryptionCheckExample = `authelia storage encryption check
authelia storage encryption check --verbose
authelia storage encryption check --verbose --config config.yml
authelia storage encryption check --verbose --encryption-key b3453fde-ecc2-4a1f-9422-2707ddbed495 --postgres.host postgres --postgres.password autheliapw`

	cmdAutheliaStorageEncryptionChangeKeyShort = "Changes the encryption key"

	cmdAutheliaStorageEncryptionChangeKeyLong = `Changes the encryption key.

This subcommand allows you to change the encryption key of an Authelia SQL database.`

	cmdAutheliaStorageEncryptionChangeKeyExample = `authelia storage encryption change-key --config config.yml --new-encryption-key 0e95cb49-5804-4ad9-be82-bb04a9ddecd8
authelia storage encryption change-key --encryption-key b3453fde-ecc2-4a1f-9422-2707ddbed495 --new-encryption-key 0e95cb49-5804-4ad9-be82-bb04a9ddecd8 --postgres.host postgres --postgres.password autheliapw`

	cmdAutheliaStorageUserShort = "Manages user settings"

	cmdAutheliaStorageUserLong = `Manages user settings.

This subcommand allows modifying and exporting user settings.`

	cmdAutheliaStorageUserExample = `authelia storage user --help`

	cmdAutheliaStorageUserIdentifiersShort = "Manage user opaque identifiers"

	cmdAutheliaStorageUserIdentifiersLong = `Manage user opaque identifiers.

This subcommand allows performing various tasks related to the opaque identifiers for users.`

	cmdAutheliaStorageUserIdentifiersExample = `authelia storage user identifiers --help`

	cmdAutheliaStorageUserIdentifiersExportShort = "Export the identifiers to a YAML file"

	cmdAutheliaStorageUserIdentifiersExportLong = `Export the identifiers to a YAML file.

This subcommand allows exporting the opaque identifiers for users in order to back them up.`

	cmdAutheliaStorageUserIdentifiersExportExample = `authelia storage user identifiers export
authelia storage user identifiers export --file export.yaml
authelia storage user identifiers export --file export.yaml --config config.yml
authelia storage user identifiers export --file export.yaml --encryption-key b3453fde-ecc2-4a1f-9422-2707ddbed495 --postgres.host postgres --postgres.password autheliapw`

	cmdAutheliaStorageUserIdentifiersImportShort = "Import the identifiers from a YAML file"

	cmdAutheliaStorageUserIdentifiersImportLong = `Import the identifiers from a YAML file.

This subcommand allows you to import the opaque identifiers for users from a YAML file.

The YAML file can either be automatically generated using the authelia storage user identifiers export command, or
manually provided the file is in the same format.`

	cmdAutheliaStorageUserIdentifiersImportExample = `authelia storage user identifiers import
authelia storage user identifiers import authelia.export.opaque-identifiers.yaml
authelia storage user identifiers import --config config.yml export.yaml
authelia storage user identifiers import --encryption-key b3453fde-ecc2-4a1f-9422-2707ddbed495 --postgres.host postgres --postgres.password autheliapw export.yaml`

	cmdAutheliaStorageUserIdentifiersGenerateShort = "Generate opaque identifiers in bulk"

	cmdAutheliaStorageUserIdentifiersGenerateLong = `Generate opaque identifiers in bulk.

This subcommand allows various options for generating the opaque identifies for users in bulk.`

	cmdAutheliaStorageUserIdentifiersGenerateExample = `authelia storage user identifiers generate --users john,mary
authelia storage user identifiers generate --users john,mary --services openid
authelia storage user identifiers generate --users john,mary --services openid --sectors=",example.com,test.com"
authelia storage user identifiers generate --users john,mary --services openid --sectors=",example.com,test.com" --config config.yml
authelia storage user identifiers generate --users john,mary --services openid --sectors=",example.com,test.com" --encryption-key b3453fde-ecc2-4a1f-9422-2707ddbed495 --postgres.host postgres --postgres.password autheliapw`

	cmdAutheliaStorageUserIdentifiersAddShort = "Add an opaque identifier for a user to the database"

	cmdAutheliaStorageUserIdentifiersAddLong = `Add an opaque identifier for a user to the database.

This subcommand allows manually adding an opaque identifier for a user to the database provided it's in the correct format.`

	cmdAutheliaStorageUserIdentifiersAddExample = `authelia storage user identifiers add john --identifier f0919359-9d15-4e15-bcba-83b41620a073
authelia storage user identifiers add john --identifier f0919359-9d15-4e15-bcba-83b41620a073 --config config.yml
authelia storage user identifiers add john --identifier f0919359-9d15-4e15-bcba-83b41620a073 --encryption-key b3453fde-ecc2-4a1f-9422-2707ddbed495 --postgres.host postgres --postgres.password autheliapw`

	cmdAutheliaStorageUserWebauthnShort = "Manage Webauthn devices"

	cmdAutheliaStorageUserWebauthnLong = `Manage Webauthn devices.

This subcommand allows interacting with Webauthn devices.`

	cmdAutheliaStorageUserWebauthnExample = `authelia storage user webauthn --help`

	cmdAutheliaStorageUserWebauthnImportShort = "Perform imports of the Webauthn devices"

	cmdAutheliaStorageUserWebauthnImportLong = `Perform imports of the Webauthn devices.

This subcommand allows importing Webauthn devices from various formats.`

	cmdAutheliaStorageUserWebauthnImportExample = `authelia storage user webauthn export
authelia storage user webauthn import --file authelia.export.webauthn.yaml
authelia storage user webauthn import --file authelia.export.webauthn.yaml --config config.yml
authelia storage user webauthn import --file authelia.export.webauthn.yaml --encryption-key b3453fde-ecc2-4a1f-9422-2707ddbed495 --postgres.host postgres --postgres.password autheliapw`

	cmdAutheliaStorageUserWebauthnExportShort = "Perform exports of the Webauthn devices"

	cmdAutheliaStorageUserWebauthnExportLong = `Perform exports of the Webauthn devices.

This subcommand allows exporting Webauthn devices to various formats.`

	cmdAutheliaStorageUserWebauthnExportExample = `authelia storage user webauthn export
authelia storage user webauthn export --file authelia.export.webauthn.yaml
authelia storage user webauthn export --config config.yml
authelia storage user webauthn export--encryption-key b3453fde-ecc2-4a1f-9422-2707ddbed495 --postgres.host postgres --postgres.password autheliapw`

	cmdAutheliaStorageUserWebauthnListShort = "List Webauthn devices"

	cmdAutheliaStorageUserWebauthnListLong = `List Webauthn devices.

This subcommand allows listing Webauthn devices.`

	cmdAutheliaStorageUserWebauthnListExample = `authelia storage user webauthn list
authelia storage user webauthn list john
authelia storage user webauthn list --config config.yml
authelia storage user webauthn list john --config config.yml
authelia storage user webauthn list --encryption-key b3453fde-ecc2-4a1f-9422-2707ddbed495 --postgres.host postgres --postgres.password autheliapw
authelia storage user webauthn list john --encryption-key b3453fde-ecc2-4a1f-9422-2707ddbed495 --postgres.host postgres --postgres.password autheliapw`

	cmdAutheliaStorageUserWebauthnDeleteShort = "Delete a Webauthn device"

	cmdAutheliaStorageUserWebauthnDeleteLong = `Delete a Webauthn device.

This subcommand allows deleting a Webauthn device directly from the database.`

	cmdAutheliaStorageUserWebauthnDeleteExample = `authelia storage user webauthn delete john --all
authelia storage user webauthn delete john --all --config config.yml
authelia storage user webauthn delete john --all --encryption-key b3453fde-ecc2-4a1f-9422-2707ddbed495 --postgres.host postgres --postgres.password autheliapw
authelia storage user webauthn delete john --description Primary
authelia storage user webauthn delete john --description Primary --config config.yml
authelia storage user webauthn delete john --description Primary --encryption-key b3453fde-ecc2-4a1f-9422-2707ddbed495 --postgres.host postgres --postgres.password autheliapw
authelia storage user webauthn delete --kid abc123
authelia storage user webauthn delete --kid abc123 --config config.yml
authelia storage user webauthn delete --kid abc123 --encryption-key b3453fde-ecc2-4a1f-9422-2707ddbed495 --postgres.host postgres --postgres.password autheliapw`

	cmdAutheliaStorageUserTOTPShort = "Manage TOTP configurations"

	cmdAutheliaStorageUserTOTPLong = `Manage TOTP configurations.

This subcommand allows deleting, exporting, and creating user TOTP configurations.`

	cmdAutheliaStorageUserTOTPExample = `authelia storage user totp --help`

	cmdAutheliaStorageUserTOTPGenerateShort = "Generate a TOTP configuration for a user"

	cmdAutheliaStorageUserTOTPGenerateLong = `Generate a TOTP configuration for a user.

This subcommand allows generating a new TOTP configuration for a user,
and overwriting the existing configuration if applicable.`

	cmdAutheliaStorageUserTOTPGenerateExample = `authelia storage user totp generate john
authelia storage user totp generate john --period 90
authelia storage user totp generate john --digits 8
authelia storage user totp generate john --algorithm SHA512
authelia storage user totp generate john --algorithm SHA512 --config config.yml
authelia storage user totp generate john --algorithm SHA512 --config config.yml --path john.png`

	cmdAutheliaStorageUserTOTPDeleteShort = "Delete a TOTP configuration for a user"

	cmdAutheliaStorageUserTOTPDeleteLong = `Delete a TOTP configuration for a user.

This subcommand allows deleting a TOTP configuration directly from the database for a given user.`

	cmdAutheliaStorageUserTOTPDeleteExample = `authelia storage user totp delete john
authelia storage user totp delete john --config config.yml
authelia storage user totp delete john --encryption-key b3453fde-ecc2-4a1f-9422-2707ddbed495 --postgres.host postgres --postgres.password autheliapw`

	cmdAutheliaStorageUserTOTPImportShort = "Perform imports of the TOTP configurations"

	cmdAutheliaStorageUserTOTPImportLong = `Perform imports of the TOTP configurations.

This subcommand allows importing TOTP configurations from various formats.`

	cmdAutheliaStorageUserTOTPImportExample = `authelia storage user totp import authelia.export.totp.yaml
authelia storage user totp import --config config.yml authelia.export.totp.yaml
authelia storage user totp import --encryption-key b3453fde-ecc2-4a1f-9422-2707ddbed495 --postgres.host postgres --postgres.password autheliapw authelia.export.totp.yaml`

	cmdAutheliaStorageUserTOTPExportShort = "Perform exports of the TOTP configurations"

	cmdAutheliaStorageUserTOTPExportLong = `Perform exports of the TOTP configurations.

This subcommand allows exporting TOTP configurations to importable YAML files, or use the subcommands to export them to other non-importable formats.`

	cmdAutheliaStorageUserTOTPExportExample = `authelia storage user totp export --file example.yaml
authelia storage user totp export --config config.yml
authelia storage user totp export --encryption-key b3453fde-ecc2-4a1f-9422-2707ddbed495 --postgres.host postgres --postgres.password autheliapw`

	cmdAutheliaStorageUserTOTPExportCSVShort = "Perform exports of the TOTP configurations to a CSV"

	cmdAutheliaStorageUserTOTPExportCSVLong = `Perform exports of the TOTP configurations to a CSV.

This subcommand allows exporting TOTP configurations to a CSV.`

	cmdAutheliaStorageUserTOTPExportCSVExample = `authelia storage user totp export csv --file users.csv
authelia storage user totp export csv --config config.yml
authelia storage user totp export csv --encryption-key b3453fde-ecc2-4a1f-9422-2707ddbed495 --postgres.host postgres --postgres.password autheliapw`

	cmdAutheliaStorageUserTOTPExportURIShort = "Perform exports of the TOTP configurations to URIs"

	cmdAutheliaStorageUserTOTPExportURILong = `Perform exports of the TOTP configurations to URIs.

This subcommand allows exporting TOTP configurations to TOTP URIs.`

	cmdAutheliaStorageUserTOTPExportURIExample = `authelia storage user totp export uri
authelia storage user totp export uri --config config.yml
authelia storage user totp export uri --encryption-key b3453fde-ecc2-4a1f-9422-2707ddbed495 --postgres.host postgres --postgres.password autheliapw`

	cmdAutheliaStorageUserTOTPExportPNGShort = "Perform exports of the TOTP configurations to QR code PNG images"

	cmdAutheliaStorageUserTOTPExportPNGLong = `Perform exports of the TOTP configurations to QR code PNG images.

This subcommand allows exporting TOTP configurations to PNG images with QR codes which represent the appropriate URI so they can be scanned.`

	cmdAutheliaStorageUserTOTPExportPNGExample = `authelia storage user totp export png
authelia storage user totp export png --directory example/dir
authelia storage user totp export png --config config.yml
authelia storage user totp export png --encryption-key b3453fde-ecc2-4a1f-9422-2707ddbed495 --postgres.host postgres --postgres.password autheliapw`

	cmdAutheliaStorageSchemaInfoShort = "Show the storage information"

	cmdAutheliaStorageSchemaInfoLong = `Show the storage information.

This subcommand shows advanced information about the storage schema useful in some diagnostic tasks.`

	cmdAutheliaStorageSchemaInfoExample = `authelia storage schema-info
authelia storage schema-info --config config.yml
authelia storage schema-info --encryption-key b3453fde-ecc2-4a1f-9422-2707ddbed495 --postgres.host postgres --postgres.password autheliapw`

	cmdAutheliaStorageMigrateShort = "Perform or list migrations"

	cmdAutheliaStorageMigrateLong = `Perform or list migrations.

This subcommand handles schema migration tasks.`

	cmdAutheliaStorageMigrateExample = `authelia storage migrate --help`

	cmdAutheliaStorageMigrateHistoryShort = "Show migration history"

	cmdAutheliaStorageMigrateHistoryLong = `Show migration history.

This subcommand allows users to list previous migrations.`

	cmdAutheliaStorageMigrateHistoryExample = `authelia storage migrate history
authelia storage migrate history --config config.yml
authelia storage migrate history --encryption-key b3453fde-ecc2-4a1f-9422-2707ddbed495 --postgres.host postgres --postgres.password autheliapw`

	cmdAutheliaStorageMigrateListUpShort = "List the up migrations available"

	cmdAutheliaStorageMigrateListUpLong = `List the up migrations available.

This subcommand lists the schema migrations available in this version of Authelia which are greater than the current
schema version of the database.`

	cmdAutheliaStorageMigrateListUpExample = `authelia storage migrate list-up
authelia storage migrate list-up --config config.yml
authelia storage migrate list-up --encryption-key b3453fde-ecc2-4a1f-9422-2707ddbed495 --postgres.host postgres --postgres.password autheliapw`

	cmdAutheliaStorageMigrateListDownShort = "List the down migrations available"

	cmdAutheliaStorageMigrateListDownLong = `List the down migrations available.

This subcommand lists the schema migrations available in this version of Authelia which are less than the current
schema version of the database.`

	cmdAutheliaStorageMigrateListDownExample = `authelia storage migrate list-down
authelia storage migrate list-down --config config.yml
authelia storage migrate list-down --encryption-key b3453fde-ecc2-4a1f-9422-2707ddbed495 --postgres.host postgres --postgres.password autheliapw`

	cmdAutheliaStorageMigrateUpShort = "Perform a migration up"

	cmdAutheliaStorageMigrateUpLong = `Perform a migration up.

This subcommand performs the schema migrations available in this version of Authelia which are greater than the current
schema version of the database. By default this will migrate up to the latest available, but you can customize this.`

	cmdAutheliaStorageMigrateUpExample = `authelia storage migrate up
authelia storage migrate up --config config.yml
authelia storage migrate up --target 20 --config config.yml
authelia storage migrate up --encryption-key b3453fde-ecc2-4a1f-9422-2707ddbed495 --postgres.host postgres --postgres.password autheliapw`

	cmdAutheliaStorageMigrateDownShort = "Perform a migration down"

	cmdAutheliaStorageMigrateDownLong = `Perform a migration down.

This subcommand performs the schema migrations available in this version of Authelia which are less than the current
schema version of the database.`

	cmdAutheliaStorageMigrateDownExample = `authelia storage migrate down --target 20
authelia storage migrate down --target 20 --config config.yml
authelia storage migrate down --target 20 --encryption-key b3453fde-ecc2-4a1f-9422-2707ddbed495 --postgres.host postgres --postgres.password autheliapw`

	cmdAutheliaValidateConfigShort = "Check a configuration against the internal configuration validation mechanisms"

	cmdAutheliaValidateConfigLong = `Check a configuration against the internal configuration validation mechanisms.

This subcommand allows validation of the YAML and Environment configurations so that a configuration can be checked
prior to deploying it.`

	cmdAutheliaValidateConfigExample = `authelia validate-config
authelia validate-config --config config.yml`

	cmdAutheliaCryptoShort = "Perform cryptographic operations"

	cmdAutheliaCryptoLong = `Perform cryptographic operations.

This subcommand allows preforming cryptographic certificate, key pair, etc tasks.`

	cmdAutheliaCryptoExample = `authelia crypto --help`

	cmdAutheliaCryptoRandShort = "Generate a cryptographically secure random string"

	cmdAutheliaCryptoRandLong = `Generate a cryptographically secure random string.

This subcommand allows generating cryptographically secure random strings for use for encryption keys, HMAC keys, etc.`

	cmdAutheliaCryptoRandExample = `authelia crypto rand --help
authelia crypto rand --length 80
authelia crypto rand -n 80
authelia crypto rand --charset alphanumeric
authelia crypto rand --charset alphabetic
authelia crypto rand --charset ascii
authelia crypto rand --charset numeric
authelia crypto rand --charset numeric-hex
authelia crypto rand --characters 0123456789ABCDEF`

	cmdAutheliaCryptoHashShort = "Perform cryptographic hash operations"

	cmdAutheliaCryptoHashLong = `Perform cryptographic hash operations.

This subcommand allows preforming hashing cryptographic tasks.`

	cmdAutheliaCryptoHashExample = `authelia crypto hash --help`

	cmdAutheliaCryptoHashValidateShort = "Perform cryptographic hash validations"

	cmdAutheliaCryptoHashValidateLong = `Perform cryptographic hash validations.

This subcommand allows preforming cryptographic hash validations. i.e. checking hash digests against a password.`

	cmdAutheliaCryptoHashValidateExample = `authelia crypto hash validate --help
authelia crypto hash validate '$5$rounds=500000$WFjMpdCQxIkbNl0k$M0qZaZoK8Gwdh8Cw5diHgGfe5pE0iJvxcVG3.CVnQe.' -- 'p@ssw0rd'`

	cmdAutheliaCryptoHashGenerateShort = "Generate cryptographic hash digests"

	cmdAutheliaCryptoHashGenerateLong = `Generate cryptographic hash digests.

This subcommand allows generating cryptographic hash digests.

See the help for the subcommands if you want to override the configuration or defaults.`

	cmdAutheliaCryptoHashGenerateExample = `authelia crypto hash generate --help`

	fmtCmdAutheliaCryptoHashGenerateSubShort = "Generate cryptographic %s hash digests"

	fmtCmdAutheliaCryptoHashGenerateSubLong = `Generate cryptographic %s hash digests.

This subcommand allows generating cryptographic %s hash digests.`

	fmtCmdAutheliaCryptoHashGenerateSubExample = `authelia crypto hash generate %s --help`

	cmdAutheliaCryptoCertificateShort = "Perform certificate cryptographic operations"

	cmdAutheliaCryptoCertificateLong = `Perform certificate cryptographic operations.

This subcommand allows preforming certificate cryptographic tasks.`

	cmdAutheliaCryptoCertificateExample = `authelia crypto certificate --help`

	fmtCmdAutheliaCryptoCertificateSubShort = "Perform %s certificate cryptographic operations"

	fmtCmdAutheliaCryptoCertificateSubLong = `Perform %s certificate cryptographic operations.

This subcommand allows preforming %s certificate cryptographic tasks.`

	fmtCmdAutheliaCryptoCertificateSubExample = `authelia crypto certificate %s --help`

	fmtCmdAutheliaCryptoCertificateGenerateRequestShort = "Generate an %s private key and %s"

	fmtCmdAutheliaCryptoCertificateGenerateRequestLong = `Generate an %s private key and %s.

This subcommand allows generating an %s private key and %s.`

	cmdAutheliaCryptoCertificateRSAGenerateExample = `authelia crypto certificate rsa generate --help`

	cmdAutheliaCryptoCertificateECDSAGenerateExample = `authelia crypto certificate ecdsa generate --help`

	cmdAutheliaCryptoCertificateEd25519GenerateExample = `authelia crypto certificate ed25519 request --help`

	cmdAutheliaCryptoCertificateRSARequestExample = `authelia crypto certificate rsa request --help`

	cmdAutheliaCryptoCertificateECDSARequestExample = `authelia crypto certificate ecdsa request --help`

	cmdAutheliaCryptoCertificateEd25519RequestExample = `authelia crypto certificate ed25519 request --help`

	cmdAutheliaCryptoPairShort = "Perform key pair cryptographic operations"

	cmdAutheliaCryptoPairLong = `Perform key pair cryptographic operations.

This subcommand allows preforming key pair cryptographic tasks.`

	cmdAutheliaCryptoPairExample = `authelia crypto pair --help`

	cmdAutheliaCryptoPairSubShort = "Perform %s key pair cryptographic operations"

	cmdAutheliaCryptoPairSubLong = `Perform %s key pair cryptographic operations.

This subcommand allows preforming %s key pair cryptographic tasks.`

	cmdAutheliaCryptoPairRSAExample = `authelia crypto pair rsa --help`

	cmdAutheliaCryptoPairECDSAExample = `authelia crypto pair ecdsa --help`

	cmdAutheliaCryptoPairEd25519Example = `authelia crypto pair ed25519 --help`

	fmtCmdAutheliaCryptoPairGenerateShort = "Generate a cryptographic %s key pair"

	fmtCmdAutheliaCryptoPairGenerateLong = `Generate a cryptographic %s key pair.

This subcommand allows generating an %s key pair.`

	cmdAutheliaCryptoPairRSAGenerateExample = `authelia crypto pair rsa generate --help`

	cmdAutheliaCryptoPairECDSAGenerateExample = `authelia crypto pair ecdsa generate --help`

	cmdAutheliaCryptoPairEd25519GenerateExample = `authelia crypto pair ed25519 generate --help`
)

const (
	storageMigrateDirectionUp   = "up"
	storageMigrateDirectionDown = "down"
)

const (
	cmdFlagNameDirectory = "directory"

	cmdFlagNamePathCA  = "path.ca"
	cmdFlagNameBundles = "bundles"

	cmdFlagNameFilePrivateKey         = "file.private-key"
	cmdFlagNameFilePublicKey          = "file.public-key"
	cmdFlagNameFileCertificate        = "file.certificate"
	cmdFlagNameFileBundleChain        = "file.bundle.chain"
	cmdFlagNameFileBundlePrivKeyChain = "file.bundle.priv-chain"
	cmdFlagNameFileCAPrivateKey       = "file.ca-private-key"
	cmdFlagNameFileCACertificate      = "file.ca-certificate"
	cmdFlagNameFileCSR                = "file.csr"

	cmdFlagNameExtendedUsage = "extended-usage"
	cmdFlagNameSignature     = "signature"
	cmdFlagNameCA            = "ca"
	cmdFlagNameSANs          = "sans"

	cmdFlagNameCommonName         = "common-name"
	cmdFlagNameOrganization       = "organization"
	cmdFlagNameOrganizationalUnit = "organizational-unit"
	cmdFlagNameCountry            = "country"
	cmdFlagNameProvince           = "province"
	cmdFlagNameLocality           = "locality"
	cmdFlagNameStreetAddress      = "street-address"
	cmdFlagNamePostcode           = "postcode"

	cmdFlagNameNotBefore = "not-before"
	cmdFlagNameNotAfter  = "not-after"
	cmdFlagNameDuration  = "duration"

	cmdFlagNamePKCS8 = "pkcs8"
	cmdFlagNameBits  = "bits"
	cmdFlagNameCurve = "curve"

	cmdFlagNamePassword         = "password"
	cmdFlagNameRandom           = "random"
	cmdFlagNameRandomLength     = "random.length"
	cmdFlagNameRandomCharSet    = "random.charset"
	cmdFlagNameRandomCharacters = "random.characters"
	cmdFlagNameNoConfirm        = "no-confirm"
	cmdFlagNameVariant          = "variant"
	cmdFlagNameCost             = "cost"
	cmdFlagNameIterations       = "iterations"
	cmdFlagNameParallelism      = "parallelism"
	cmdFlagNameBlockSize        = "block-size"
	cmdFlagNameMemory           = "memory"
	cmdFlagNameKeySize          = "key-size"
	cmdFlagNameSaltSize         = "salt-size"
	cmdFlagNameProfile          = "profile"

	cmdConfigDefaultContainer = "/config/configuration.yml"
	cmdConfigDefaultDaemon    = "/etc/authelia/configuration.yml"

	cmdFlagNameConfig    = "config"
	cmdFlagEnvNameConfig = "X_AUTHELIA_CONFIG"

	cmdFlagNameConfigExpFilters = "config.experimental.filters"
	cmdFlagEnvNameConfigFilters = "X_AUTHELIA_CONFIG_FILTERS"

	cmdFlagNameCharSet     = "charset"
	cmdFlagValueCharSet    = "alphanumeric"
	cmdFlagUsageCharset    = "sets the charset for the random password, options are 'ascii', 'alphanumeric', 'alphabetic', 'numeric', 'numeric-hex', and 'rfc3986'"
	cmdFlagNameCharacters  = "characters"
	cmdFlagUsageCharacters = "sets the explicit characters for the random string"
	cmdFlagNameLength      = "length"
	cmdFlagUsageLength     = "sets the character length for the random string"

	cmdFlagNameNewEncryptionKey = "new-encryption-key"

	cmdFlagNameFile        = "file"
	cmdFlagNameUsers       = "users"
	cmdFlagNameServices    = "services"
	cmdFlagNameSectors     = "sectors"
	cmdFlagNameIdentifier  = "identifier"
	cmdFlagNameService     = "service"
	cmdFlagNameSector      = "sector"
	cmdFlagNameDescription = "description"
	cmdFlagNameAll         = "all"
	cmdFlagNameKeyID       = "kid"
	cmdFlagNameVerbose     = "verbose"
	cmdFlagNameSecret      = "secret"
	cmdFlagNameSecretSize  = "secret-size"
	cmdFlagNamePeriod      = "period"
	cmdFlagNameDigits      = "digits"
	cmdFlagNameAlgorithm   = "algorithm"
	cmdFlagNameIssuer      = "issuer"
	cmdFlagNameForce       = "force"
	cmdFlagNamePath        = "path"
	cmdFlagNameTarget      = "target"
	cmdFlagNameDestroyData = "destroy-data"

	cmdFlagNameEncryptionKey      = "encryption-key"
	cmdFlagNameSQLite3Path        = "sqlite.path"
	cmdFlagNameMySQLHost          = "mysql.host"
	cmdFlagNameMySQLPort          = "mysql.port"
	cmdFlagNameMySQLDatabase      = "mysql.database"
	cmdFlagNameMySQLUsername      = "mysql.username"
	cmdFlagNameMySQLPassword      = "mysql.password"
	cmdFlagNamePostgreSQLHost     = "postgres.host"
	cmdFlagNamePostgreSQLPort     = "postgres.port"
	cmdFlagNamePostgreSQLDatabase = "postgres.database"
	cmdFlagNamePostgreSQLSchema   = "postgres.schema"
	cmdFlagNamePostgreSQLUsername = "postgres.username"
	cmdFlagNamePostgreSQLPassword = "postgres.password"
)

const (
	cmdUseHash          = "hash"
	cmdUseHashArgon2    = "argon2"
	cmdUseHashSHA2Crypt = "sha2crypt"
	cmdUseHashPBKDF2    = "pbkdf2"
	cmdUseHashBCrypt    = "bcrypt"
	cmdUseHashSCrypt    = "scrypt"

	cmdUseExport         = "export"
	cmdUseImportFileName = "import <filename>"

	cmdUseCrypto      = "crypto"
	cmdUseRand        = "rand"
	cmdUseCertificate = "certificate"
	cmdUseGenerate    = "generate"
	cmdUseValidate    = "validate"
	cmdUseFmtValidate = "%s [flags] -- <digest>"
	cmdUseRequest     = "request"
	cmdUsePair        = "pair"
	cmdUseRSA         = "rsa"
	cmdUseECDSA       = "ecdsa"
	cmdUseEd25519     = "ed25519"
)

const (
	cryptoCertPubCertOut = "certificate"
	cryptoCertCSROut     = "certificate signing request"

	prefixFilePassword = "authentication_backend.file.password"
)

var (
	errStorageSchemaOutdated     = errors.New("storage schema outdated")
	errStorageSchemaIncompatible = errors.New("storage schema incompatible")
)

const (
	identifierServiceOpenIDConnect = "openid"
	invalid                        = "invalid"
)

var (
	validIdentifierServices = []string{identifierServiceOpenIDConnect}
)

const (
	helpTopicConfigFilters = `Configuration Filters are an experimental system for templating configuration files.

Using the --config.experimental.filters flag users can define multiple filters to apply to all configuration files that
are loaded by Authelia. These filters are applied after loading the file data from the filesystem, but before they are
parsed by the relevant file format parser.

The filters are processed in the order specified, and the content of each configuration file is logged as a base64 raw
string when the log level is set to trace.

The following filters are available:

	expand-env:

		This filter expands environment variables in place where specified in the configuration. For example the string
		${DOMAIN_NAME} will be replaced with the value from the DOMAIN_NAME environment variable or an empty string.

	template:

		This filter uses the go template system to filter the file. In addition to the standard functions, several
		custom functions exist to facilitate this process. The 'env' function takes a single string does similar to the
		'expand-env' filter for example.

		For a full list of functions see: https://www.authelia.com/configuration/methods/files/#functions`

	helpTopicConfig = `Configuration can be specified in multiple layers where each layer is a different source from
the last. The layers are loaded in the order below where each layer potentially overrides the individual settings from
previous layers with the individual settings it provides (i.e. if the same setting is specified twice).

Layers:
  - File/Directory Paths
  - Environment Variables
  - Secrets

File/Directory Paths:

	File/Directory Paths can be specified either via the '--config' CLI argument or the 'X_AUTHELIA_CONFIG' environment
	variable. If both the environment variable AND the CLI argument are specified the environment variable is completely
	ignored. These values both take lists separated by commas.

	Directories that are loaded via this method load all files with relevant extensions from the directory, this is not
    recursive. This means all files with these extensions must be Authelia configuration files with valid syntax.

	The paths specified are loaded in order, where individual settings specified by later files potentially overrides
	individual settings by later files (i.e. if the same setting is specified twice). Files specified Files in
	directories are loaded in lexicographic order.

	The files loaded via this method can be interpolated or templated via the configuration filters. Read more about
	this topic by running: authelia -h authelia filters

Environment Variables:

	Most configuration options in Authelia can be specified via an environment variable. The available options and the
	specific environment variable mapping can be found here: https://www.authelia.com/configuration/methods/environment/

Secrets:

	Some configuration options in Authelia can be specified via an environment variable which refers to the location of
	a file; also known as a secret. Every configuration key that ends with the following strings can be loaded in this
	way: 'key', 'secret', 'password', 'token'.

	The available options and the specific secret mapping can be found here: https://www.authelia.com/configuration/methods/secrets/`

	helpTopicTimeLayouts = `Several commands take date time inputs which are parsed. These inputs are parsed with
specific layouts in mind and these layouts are handled in order.

Format:

	The layouts use a format where specific sequence of characters are representative of a portion of each timestamp.

	See the go documentation for more information on how these layouts work, however the layouts are fairly self
	explanatory and you can just use standard unix timestamps if desired.

Layouts:

	Unix (µs): 1675899060000000
	Unix (ms): 1675899060000
	Unix (s): 1675899060
	Simple: Jan 2 15:04:05 2006
	Date Time: 2006-01-02 15:04:05
	RFC3339: 2006-01-02T15:04:05Z07:00
	RFC1123 with numeric timezone: Mon, 02 Jan 2006 15:04:05 -0700
	Ruby Date: Mon Jan 02 15:04:05 -0700 2006
	ANSIC: Mon Jan _2 15:04:05 2006
	Date: 2006-01-02`
)

const (
<<<<<<< HEAD
	fmtLogServerListening = "Listening for %s connections on '%s' path '%s'"
=======
	fmtLogServerListening = "Server is listening for %s connections on '%s' path '%s'"
)

const (
	logFieldService = "service"
	logFieldFile    = "file"
	logFieldOP      = "op"

	serviceTypeServer  = "server"
	serviceTypeWatcher = "watcher"
>>>>>>> 29379a12
)<|MERGE_RESOLUTION|>--- conflicted
+++ resolved
@@ -775,10 +775,7 @@
 )
 
 const (
-<<<<<<< HEAD
 	fmtLogServerListening = "Listening for %s connections on '%s' path '%s'"
-=======
-	fmtLogServerListening = "Server is listening for %s connections on '%s' path '%s'"
 )
 
 const (
@@ -788,5 +785,4 @@
 
 	serviceTypeServer  = "server"
 	serviceTypeWatcher = "watcher"
->>>>>>> 29379a12
 )