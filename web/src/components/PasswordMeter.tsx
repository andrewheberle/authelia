import React, { useEffect, useState } from "react";

import { Alert, AlertTitle, Box, Theme } from "@mui/material";
import makeStyles from "@mui/styles/makeStyles";
import classnames from "classnames";
import { useTranslation } from "react-i18next";
import zxcvbn from "zxcvbn";

import { PasswordPolicyConfiguration, PasswordPolicyMode } from "@models/PasswordPolicy";

export interface Props {
    value: string;
    policy: PasswordPolicyConfiguration;
}

const PasswordMeter = function (props: Props) {
    const { t: translate } = useTranslation();

    const [progressColor] = useState(["#D32F2F", "#FF5722", "#FFEB3B", "#AFB42B", "#62D32F"]);
    const [passwordScore, setPasswordScore] = useState(0);
    const [maxScores, setMaxScores] = useState(0);
<<<<<<< HEAD
    const [feedback, setFeedback] = useState<string | null>(null);
=======
    const [feedback, setFeedback] = useState("");
    const [feedbackTitle, setFeedbackTitle] = useState("");
>>>>>>> 895cdc28

    useEffect(() => {
        const password = props.value;
        setFeedback("");
        setFeedbackTitle("");
        if (props.policy.mode === PasswordPolicyMode.Standard) {
            //use mode mode
            setMaxScores(4);
            if (password.length < props.policy.min_length) {
                setPasswordScore(0);
                setFeedback(
                    translate("Must be at least {{len}} characters in length", { len: props.policy.min_length }),
                );
                return;
            }
            if (props.policy.max_length !== 0 && password.length > props.policy.max_length) {
                setPasswordScore(0);
                setFeedback(
                    translate("Must not be more than {{len}} characters in length", { len: props.policy.max_length }),
                );
                return;
            }
            setFeedback("");
            let score = 1;
            let required = 0;
            let hits = 0;
            let warning = "";
            if (props.policy.require_lowercase) {
                required++;
                const hasLowercase = /[a-z]/.test(password);
                if (hasLowercase) {
                    hits++;
                } else {
                    warning += "* " + translate("Must have at least one lowercase letter") + "\n";
                }
            }

            if (props.policy.require_uppercase) {
                required++;
                const hasUppercase = /[A-Z]/.test(password);
                if (hasUppercase) {
                    hits++;
                } else {
                    warning += "* " + translate("Must have at least one UPPERCASE letter") + "\n";
                }
            }

            if (props.policy.require_number) {
                required++;
                const hasNumber = /[0-9]/.test(password);
                if (hasNumber) {
                    hits++;
                } else {
                    warning += "* " + translate("Must have at least one number") + "\n";
                }
            }

            if (props.policy.require_special) {
                required++;
                const hasSpecial = /[^a-z0-9]/i.test(password);
                if (hasSpecial) {
                    hits++;
                } else {
                    warning += "* " + translate("Must have at least one special character") + "\n";
                }
            }
            score += hits > 0 ? 1 : 0;
            score += required === hits ? 1 : 0;
            if (warning !== "") {
                setFeedbackTitle(translate("The password does not meet the password policy"));
            }
            setFeedback(translate(warning));

            setPasswordScore(score);
        } else if (props.policy.mode === PasswordPolicyMode.ZXCVBN) {
            //use zxcvbn mode
            setMaxScores(5);
            const { score, feedback } = zxcvbn(password);
            setFeedbackTitle(feedback.warning);
            setPasswordScore(score);
        }
    }, [props, translate]);

    const styles = makeStyles((theme: Theme) => ({
        progressBar: {
            height: "5px",
            marginTop: "2px",
            backgroundColor: progressColor[passwordScore],
            width: `${(passwordScore + 1) * (100 / maxScores)}%`,
            transition: "width .5s linear",
        },
        progressContainer: {
            width: "100%",
        },
        feedbackTitle: {
            whiteSpace: "break-spaces",
            textAlign: "left",
            fontSize: "0.85rem",
        },
        feedback: {
            whiteSpace: "break-spaces",
            textAlign: "left",
            fontSize: "0.7rem",
        },
    }))();

    return (
        <Box className={styles.progressContainer}>
<<<<<<< HEAD
            <Box title={feedback === null ? "" : feedback} className={classnames(styles.progressBar)} />
=======
            <Box className={classnames(styles.progressBar)} />
            {(feedbackTitle !== "" || feedback !== "") && (
                <Alert severity="warning">
                    {feedbackTitle !== "" && (
                        <AlertTitle className={classnames(styles.feedbackTitle)}>
                            <p>{feedbackTitle}</p>
                        </AlertTitle>
                    )}
                    <p className={classnames(styles.feedback)}>{feedback}</p>
                </Alert>
            )}
>>>>>>> 895cdc28
        </Box>
    );
};

PasswordMeter.defaultProps = {
    minLength: 0,
};

export default PasswordMeter;<|MERGE_RESOLUTION|>--- conflicted
+++ resolved
@@ -19,12 +19,8 @@
     const [progressColor] = useState(["#D32F2F", "#FF5722", "#FFEB3B", "#AFB42B", "#62D32F"]);
     const [passwordScore, setPasswordScore] = useState(0);
     const [maxScores, setMaxScores] = useState(0);
-<<<<<<< HEAD
-    const [feedback, setFeedback] = useState<string | null>(null);
-=======
     const [feedback, setFeedback] = useState("");
     const [feedbackTitle, setFeedbackTitle] = useState("");
->>>>>>> 895cdc28
 
     useEffect(() => {
         const password = props.value;
@@ -133,9 +129,6 @@
 
     return (
         <Box className={styles.progressContainer}>
-<<<<<<< HEAD
-            <Box title={feedback === null ? "" : feedback} className={classnames(styles.progressBar)} />
-=======
             <Box className={classnames(styles.progressBar)} />
             {(feedbackTitle !== "" || feedback !== "") && (
                 <Alert severity="warning">
@@ -147,7 +140,6 @@
                     <p className={classnames(styles.feedback)}>{feedback}</p>
                 </Alert>
             )}
->>>>>>> 895cdc28
         </Box>
     );
 };
