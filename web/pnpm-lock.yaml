--- conflicted
+++ resolved
@@ -29,19 +29,11 @@
     specifier: 5.12.0
     version: 5.12.0(@emotion/react@11.10.6)(@emotion/styled@11.10.6)(@types/react@18.0.34)(react-dom@18.2.0)(react@18.2.0)
   '@mui/styles':
-<<<<<<< HEAD
-    specifier: 5.11.16
-    version: 5.11.16(@types/react@18.0.34)(react@18.2.0)
-  '@simplewebauthn/browser':
-    specifier: 7.2.0
-    version: 7.2.0
+    specifier: 5.12.0
+    version: 5.12.0(@types/react@18.0.34)(react@18.2.0)
   '@simplewebauthn/typescript-types':
     specifier: 7.0.0
     version: 7.0.0
-=======
-    specifier: 5.12.0
-    version: 5.12.0(@types/react@18.0.34)(react@18.2.0)
->>>>>>> 6dfce758
   axios:
     specifier: 1.3.5
     version: 1.3.5
