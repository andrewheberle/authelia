{
  "name": "authelia",
  "version": "4.37.5",
  "private": true,
  "engines": {
    "node": ">=18.4.0",
    "pnpm": "8"
  },
  "pnpm": {
    "overrides": {
      "@typescript-eslint/eslint-plugin": "6.4.1",
      "@typescript-eslint/parser": "6.4.1",
      "@typescript-eslint/typescript-estree": "6.4.1",
      "@typescript-eslint/utils": "6.4.1",
      "eslint-plugin-jest": "27.2.3",
      "eslint-plugin-testing-library": "6.0.1"
    },
    "peerDependencyRules": {
      "allowedVersions": {
        "@types/react": "18",
        "react": "18"
      }
    }
  },
  "dependencies": {
    "@emotion/cache": "11.11.0",
    "@emotion/react": "11.11.1",
    "@emotion/styled": "11.11.0",
    "@fortawesome/fontawesome-svg-core": "6.4.2",
    "@fortawesome/free-regular-svg-icons": "6.4.2",
    "@fortawesome/free-solid-svg-icons": "6.4.2",
    "@fortawesome/react-fontawesome": "0.2.0",
<<<<<<< HEAD
    "@mui/icons-material": "5.14.7",
    "@mui/material": "5.14.7",
    "@mui/styles": "5.14.7",
    "@simplewebauthn/browser": "8.0.2",
    "@simplewebauthn/typescript-types": "8.0.0",
=======
    "@mui/icons-material": "5.14.9",
    "@mui/material": "5.14.9",
    "@mui/styles": "5.14.9",
>>>>>>> 5be15fef
    "axios": "1.5.0",
    "broadcast-channel": "5.3.0",
    "classnames": "2.3.2",
    "i18next": "23.5.1",
    "i18next-browser-languagedetector": "7.1.0",
    "i18next-http-backend": "2.2.2",
    "qrcode.react": "3.1.0",
    "react": "18.2.0",
    "react-dom": "18.2.0",
    "react-i18next": "13.2.2",
    "react-loading": "2.0.3",
    "react-router-dom": "6.15.0",
    "react18-input-otp": "1.1.4",
    "zxcvbn": "4.4.2"
  },
  "scripts": {
    "prepare": "cd .. && husky install .github",
    "start": "vite --host",
    "build": "vite build",
    "coverage": "VITE_COVERAGE=true vite build",
    "lint": "eslint . --ext .js,.jsx,.ts,.tsx --fix",
    "test": "vitest run --coverage",
    "test:watch": "vitest --coverage",
    "test:preview": "vitest-preview",
    "report": "nyc report -r clover -r json -r lcov -r text"
  },
  "eslintConfig": {
    "extends": "react-app"
  },
  "browserslist": {
    "production": [
      ">0.2%",
      "not dead",
      "not op_mini all"
    ],
    "development": [
      ">0.2%",
      "not dead",
      "not op_mini all",
      "last 1 chrome version",
      "last 1 firefox version",
      "last 1 safari version"
    ]
  },
  "devDependencies": {
    "@commitlint/cli": "17.7.1",
    "@commitlint/config-conventional": "17.7.0",
    "@limegrass/eslint-plugin-import-alias": "1.0.6",
    "@testing-library/jest-dom": "6.1.3",
    "@testing-library/react": "14.0.0",
    "@types/node": "20.5.9",
    "@types/react": "18.2.21",
    "@types/react-dom": "18.2.7",
    "@types/zxcvbn": "4.4.2",
    "@typescript-eslint/eslint-plugin": "6.7.0",
    "@typescript-eslint/parser": "6.7.0",
    "@vitejs/plugin-react": "4.0.4",
    "@vitest/coverage-istanbul": "0.34.4",
    "esbuild": "0.19.2",
    "eslint": "8.49.0",
    "eslint-config-prettier": "9.0.0",
    "eslint-config-react-app": "7.0.1",
    "eslint-formatter-rdjson": "1.0.6",
    "eslint-import-resolver-typescript": "3.6.0",
    "eslint-plugin-import": "2.28.1",
    "eslint-plugin-jsx-a11y": "6.7.1",
    "eslint-plugin-prettier": "5.0.0",
    "eslint-plugin-react": "7.33.2",
    "eslint-plugin-react-hooks": "4.6.0",
    "happy-dom": "10.11.2",
    "husky": "8.0.3",
    "prettier": "3.0.3",
    "react-test-renderer": "18.2.0",
    "typescript": "5.2.2",
    "vite": "4.4.9",
    "vite-plugin-checker": "0.6.2",
    "vite-plugin-istanbul": "5.0.0",
    "vite-plugin-svgr": "3.2.0",
    "vite-tsconfig-paths": "4.2.0",
    "vitest": "0.34.4",
    "vitest-preview": "0.0.1"
  }
}<|MERGE_RESOLUTION|>--- conflicted
+++ resolved
@@ -30,17 +30,11 @@
     "@fortawesome/free-regular-svg-icons": "6.4.2",
     "@fortawesome/free-solid-svg-icons": "6.4.2",
     "@fortawesome/react-fontawesome": "0.2.0",
-<<<<<<< HEAD
-    "@mui/icons-material": "5.14.7",
-    "@mui/material": "5.14.7",
-    "@mui/styles": "5.14.7",
-    "@simplewebauthn/browser": "8.0.2",
-    "@simplewebauthn/typescript-types": "8.0.0",
-=======
     "@mui/icons-material": "5.14.9",
     "@mui/material": "5.14.9",
     "@mui/styles": "5.14.9",
->>>>>>> 5be15fef
+    "@simplewebauthn/browser": "8.0.2",
+    "@simplewebauthn/typescript-types": "8.0.0",
     "axios": "1.5.0",
     "broadcast-channel": "5.3.0",
     "classnames": "2.3.2",
